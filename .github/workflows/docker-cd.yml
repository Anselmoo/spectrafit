--- conflicted
+++ resolved
@@ -37,11 +37,7 @@
           fetch-depth: 1
 
       - name: 📦 Install Cosign
-<<<<<<< HEAD
-        uses: sigstore/cosign-installer@7e8b541eb2e61bf99390e1afd4be13a184e9ebc5 # v3.10.1
-=======
         uses: sigstore/cosign-installer@faadad0cce49287aee09b3a48701e75088a2c6ad # v4.0.0
->>>>>>> c111ee91
         # with:
         #   cosign-release: \'v2.2.4\' # optional
 
