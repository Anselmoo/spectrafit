--- conflicted
+++ resolved
@@ -18,12 +18,8 @@
       - id: check-added-large-files
         args: [--maxkb=1000]
         exclude: \.ipynb
-  - repo: https://github.com/astral-sh/ruff-pre-commit
-<<<<<<< HEAD
-    rev: v0.11.9
-=======
+  - repo: https:/
     rev: v0.11.10
->>>>>>> c3d5cfa1
     hooks:
       - id: ruff
         files: spectrafit/
