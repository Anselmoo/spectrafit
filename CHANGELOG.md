# Changelog

All notable changes to this project will be documented in this file.

<<<<<<< HEAD
## v0.22.4 🌈 - 2023-08-05

### :compass: What's Changed

#### :computer: Codesspaces

- build: :pushpin: Update dependencies (#946) @Anselmoo

#### :toolbox: Maintenance

- fix: :bug: Correct path to logo (#947) @Anselmoo
- build(deps-dev): ⬆️ Bump mkdocs-autorefs from 0.4.1 to 0.5.0 (#943) @dependabot

#### :snake: Python

- fix: :bug: Correct path to logo (#947) @Anselmoo

#### :octocat: Github Actions

- build(deps): ⬆️ Bump docker/metadata-action from 3.3.0 to 4.6.0 (#944) @dependabot
- build: :pushpin: Update dependencies (#946) @Anselmoo
- build(deps): ⬆️ Bump docker/build-push-action from 2.10.0 to 4.1.1 (#942) @dependabot
- build(deps): ⬆️ Bump docker/metadata-action from 3.3.0 to 4.6.0 (#940) @dependabot
- fix: :pencil: Add outputs (#939) @Anselmoo
- feat: :construction_worker: Using `docker-ci` as workflow for publishing (#938) @Anselmoo

#### :card_index_dividers: Documentation

- build: :pushpin: Update dependencies (#946) @Anselmoo

#### :link: Dependency Updates

- fix: :bug: Correct path to logo (#947) @Anselmoo
- build(deps-dev): ⬆️ Bump mkdocs-autorefs from 0.4.1 to 0.5.0 (#943) @dependabot

#### :microscope: Testing & Coverage

- fix: :bug: Correct path to logo (#947) @Anselmoo

#### :whale: Docker

- build: :pushpin: Update dependencies (#946) @Anselmoo

### :package: Full Changelog

**Full Changelog**: https://github.com/Anselmoo/spectrafit/compare/v0.22.3...v0.22.4
=======
## v0.22.3 🌈 - 2023-08-01

### :compass: What's Changed

#### :toolbox: Maintenance

- build: :construction_worker: Update release of docker image (#937) @Anselmoo

#### :snake: Python

- build: :construction_worker: Update release of docker image (#937) @Anselmoo

#### :octocat: Github Actions

- build: :construction_worker: Update release of docker image (#937) @Anselmoo
- ci: 👷 Change to a different registry (#935) @Anselmoo

#### :card_index_dividers: Documentation

- build: :construction_worker: Update release of docker image (#937) @Anselmoo

#### :link: Dependency Updates

- build: :construction_worker: Update release of docker image (#937) @Anselmoo

### :package: Full Changelog

**Full Changelog**: https://github.com/Anselmoo/spectrafit/compare/v0.22.2...v0.22.3
>>>>>>> a1ff0242

### :gear: Who Contributes

@Anselmoo

## v0.22.2 🌈 - 2023-07-31

### :compass: What's Changed

#### :toolbox: Maintenance

- docs: :card_index_dividers: Update CHANGELOG for release/v0.22.1 (#933) @Anselmoo

#### :snake: Python

- docs: :card_index_dividers: Update CHANGELOG for release/v0.22.1 (#933) @Anselmoo

#### :octocat: Github Actions

- docs: :card_index_dividers: Update CHANGELOG for release/v0.22.1 (#933) @Anselmoo

#### :link: Dependency Updates

- docs: :card_index_dividers: Update CHANGELOG for release/v0.22.1 (#933) @Anselmoo

#### :microscope: Testing & Coverage

- docs: :card_index_dividers: Update CHANGELOG for release/v0.22.1 (#933) @Anselmoo

#### :memo: Changelog

- docs: :card_index_dividers: Update CHANGELOG for release/v0.22.1 (#933) @Anselmoo

### :package: Full Changelog

**Full Changelog**: https://github.com/Anselmoo/spectrafit/compare/v0.22.1...v0.22.2

### :gear: Who Contributes

@Anselmoo

## v0.22.1 🌈 - 2023-07-31

### :compass: What's Changed

#### :toolbox: Maintenance

- build: ✨ Introducing ARM64 support (#932) @Anselmoo

#### :snake: Python

- build: ✨ Introducing ARM64 support (#932) @Anselmoo

#### :octocat: Github Actions

- build: ✨ Introducing ARM64 support (#932) @Anselmoo
- ci: :toolbox: Update docker build (#929) @Anselmoo
- Cleanup (#927) @Anselmoo
- ci: :test_tube: Testing of Multi-Dockerimages (#926) @Anselmoo

#### :card_index_dividers: Documentation

- [ImgBot] Optimize images (#925) @imgbot

#### :link: Dependency Updates

- build: ✨ Introducing ARM64 support (#932) @Anselmoo

#### :memo: Changelog

- docs: :memo: Update changelog manually (#928) @Anselmoo

### :package: Full Changelog

**Full Changelog**: https://github.com/Anselmoo/spectrafit/compare/v0.22.0...v0.22.1

### :gear: Who Contributes

@Anselmoo

## v0.22.0 🌈 - 2023-07-29

### :compass: What's Changed

#### :rocket: New

- feat: 👷 Add arm64 support (#921) @Anselmoo
- feat: :wrench: Add more font and color themes (#920) @Anselmoo

#### :toolbox: Maintenance

- ci: 🖌️ Update style (#924) @Anselmoo
- build: :bookmark: v0.22.0 (#922) @Anselmoo

#### :octocat: Github Actions

- feat: 👷 Add arm64 support (#921) @Anselmoo
- ci: :construction_worker: Update `create-pull-request` (#916) @Anselmoo

#### :card_index_dividers: Documentation

- ci: 🖌️ Update style (#924) @Anselmoo
- feat: 👷 Add arm64 support (#921) @Anselmoo
- feat: :wrench: Add more font and color themes (#920) @Anselmoo

#### :link: Dependency Updates

- build: :bookmark: v0.22.0 (#922) @Anselmoo
- build(deps-dev): :arrow_up: Bump mkdocs-material from 9.1.20 to 9.1.21 (#917) @dependabot

#### :microscope: Testing & Coverage

- feat: :wrench: Add more font and color themes (#920) @Anselmoo

#### :memo: Changelog

- ci: 🖌️ Update style (#924) @Anselmoo

### :package: Full Changelog

**Full Changelog**: https://github.com/Anselmoo/spectrafit/compare/v0.21.1...v0.22.0

### :gear: Who Contributes

@Anselmoo

## v0.21.1 🌈 - 2023-07-26

### 🧭 What's Changed

#### 🧰 Maintenance

- docs: ✏️ Update docs (#915) @Anselmoo
- build(deps-dev): Bump mkdocs-minify-plugin from 0.6.4 to 0.7.0 (#913) @dependabot

#### :octocat: Github Actions

- docs: ✏️ Update docs (#915) @Anselmoo

#### 🗂 Documentation

- docs: ✏️ Update docs (#915) @Anselmoo
- doc: :memo: Add edit buttons to homepage (#914) @Anselmoo

#### 🔗 Dependency Updates

- docs: ✏️ Update docs (#915) @Anselmoo
- build(deps-dev): Bump mkdocs-minify-plugin from 0.6.4 to 0.7.0 (#913) @dependabot

#### 📝 Changelog

- docs: :card_index_dividers: Update CHANGELOG for release/v0.21.0 (#912) @Anselmoo

### 📦 Full Changelog

**Full Changelog**: https://github.com/Anselmoo/spectrafit/compare/v0.21.0...v0.21.1

### ⚙️ Who Contributes

@Anselmoo

## v0.21.0 🌈 - 2023-07-26

### 🧭 What's Changed

#### 🚀 New

- feat: :sparkles: Add `pearson` functions from type I to IV (#911) @Anselmoo
- feat: 🚀 Add PPTX Converter (#904) @Anselmoo

#### 🧰 Maintenance

- feat: :sparkles: Add `pearson` functions from type I to IV (#911) @Anselmoo
- feat: 🚀 Add PPTX Converter (#904) @Anselmoo
- build(deps-dev): Bump bump-pydantic from 0.3.0 to 0.4.0 (#900) @dependabot
- [pre-commit.ci] pre-commit autoupdate (#896) @pre-commit-ci

#### 🐍 Python

- feat: 🚀 Add PPTX Converter (#904) @Anselmoo
- fix: :bug: Add polynomial-functions to `ModelsAPI` (#899) @Anselmoo

#### :octocat: Github Actions

- feat: 🚀 Add PPTX Converter (#904) @Anselmoo
- build(deps): Bump pypa/gh-action-pypi-publish from 1.8.7 to 1.8.8 (#890) @dependabot
- build(deps): Bump peter-evans/create-pull-request from 3 to 5 (#889) @dependabot
- fix: :construction_worker: try new pr-auto (#887) @Anselmoo

#### 🗂 Documentation

- feat: :sparkles: Add `pearson` functions from type I to IV (#911) @Anselmoo
- feat: 🚀 Add PPTX Converter (#904) @Anselmoo

#### 🔗 Dependency Updates

- feat: :sparkles: Add `pearson` functions from type I to IV (#911) @Anselmoo
- build(deps-dev): Bump bump-pydantic from 0.6.0 to 0.6.1 (#909) @dependabot
- feat: 🚀 Add PPTX Converter (#904) @Anselmoo
- build(deps): Bump pyyaml from 6.0 to 6.0.1 (#901) @dependabot
- build(deps-dev): Bump bump-pydantic from 0.3.0 to 0.4.0 (#900) @dependabot
- build(deps): Bump dash-bootstrap-components from 1.4.1 to 1.4.2 (#894) @dependabot
- build(deps): Bump lmfit from 1.2.1 to 1.2.2 (#893) @dependabot
- build(deps): Bump pydantic from 2.0.2 to 2.0.3 (#895) @dependabot
- build(deps): Bump jupyterlab from 4.0.2 to 4.0.3 (#891) @dependabot

#### 🔬 Testing & Coverage

- feat: :sparkles: Add `pearson` functions from type I to IV (#911) @Anselmoo
- feat: 🚀 Add PPTX Converter (#904) @Anselmoo
- fix: :bug: Add polynomial-functions to `ModelsAPI` (#899) @Anselmoo

#### 🔒 Security

- feat: 🚀 Add PPTX Converter (#904) @Anselmoo

#### 📝 Changelog

- docs: :card_index_dividers: Update CHANGELOG for release/v0.20.1 (#888) @Anselmoo

#### 🐳 Docker

- feat: 🚀 Add PPTX Converter (#904) @Anselmoo

#### 📦 Vendor

- feat: :sparkles: Add `pearson` functions from type I to IV (#911) @Anselmoo
- feat: 🚀 Add PPTX Converter (#904) @Anselmoo
- Updated submodule vendor/docker-stacks (#892) @Anselmoo

### 📦 Full Changelog

**Full Changelog**: https://github.com/Anselmoo/spectrafit/compare/v0.20.1...v0.21.0

### ⚙️ Who Contributes

@Anselmoo

## v0.20.1 🌈 - 2023-07-11

### 🧭 What's Changed

#### 🧰 Maintenance

- fix: 🐛 URL export as str (#886) @Anselmoo
- build(deps-dev): Bump bump-pydantic from 0.1.0 to 0.3.0 (#884) @dependabot
- [pre-commit.ci] pre-commit autoupdate (#883) @pre-commit-ci
- [pre-commit.ci] pre-commit autoupdate (#874) @pre-commit-ci

#### :octocat: Github Actions

- build(deps): Bump actions/github-script from 4 to 6 (#873) @dependabot
- fix: :green_heart: Change workflow to github-script (#872) @Anselmoo

#### 🔗 Dependency Updates

- fix: 🐛 URL export as str (#886) @Anselmoo
- build(deps-dev): Bump bump-pydantic from 0.1.0 to 0.3.0 (#884) @dependabot
- build(deps-dev): Bump blacken-docs from 1.14.0 to 1.15.0 (#882) @dependabot
- build(deps): Bump pydantic from 2.0 to 2.0.2 (#879) @dependabot
- build(deps): Bump ipywidgets from 8.0.6 to 8.0.7 (#876) @dependabot
- build(deps-dev): Bump mkdocs-jupyter from 0.24.1 to 0.24.2 (#878) @dependabot
- build(deps-dev): Bump mkdocs-material from 9.1.17 to 9.1.18 (#875) @dependabot

#### 🔬 Testing & Coverage

- fix: 🐛 URL export as str (#886) @Anselmoo

#### 🔒 Security

- docs: :memo: Update SECURITY.md (#880) @Anselmoo

#### 📝 Changelog

- Update CHANGELOG (#871) @Anselmoo

#### 📦 Vendor

- docs: :arrow_up: Update vendor dependencies (#881) @Anselmoo

### 📦 Full Changelog

**Full Changelog**: https://github.com/Anselmoo/spectrafit/compare/v0.20.0...v0.20.1

### ⚙️ Who Contributes

@Anselmoo

## v0.20.0 🌈 - 2023-07-02

### 🧭 What's Changed

- fix: :memo: Update spectra_generator.py (#870) @Anselmoo

#### 🚀 New

- build: :arrow_up: Updating to `pydantic v2.0.0` (#863) @Anselmoo

#### 🧰 Maintenance

- fix: 🏗️ Fix building docs and changelog (#867) @Anselmoo
- build: :bookmark: v0.20.0 (#866) @Anselmoo
- build: :arrow_up: Updating to `pydantic v2.0.0` (#863) @Anselmoo

#### 🐍 Python

- build: :arrow_up: Updating to `pydantic v2.0.0` (#863) @Anselmoo
- chore: :speech_balloon: Change from `errors` to `components` (#860) @Anselmoo

#### :octocat: Github Actions

- fix: :rotating_light: Update update-changelog.yaml (#868) @Anselmoo
- fix: 🏗️ Fix building docs and changelog (#867) @Anselmoo
- ci: :building_construction: Update Doc-Release (#865) @Anselmoo
- ci: :heavy_minus_sign: Remove duplicated CI-check (#864) @Anselmoo
- build(deps): Bump pypa/gh-action-pypi-publish from 1.8.6 to 1.8.7 (#856) @dependabot

#### 🗂 Documentation

- build: :arrow_up: Updating to `pydantic v2.0.0` (#863) @Anselmoo

#### 🔗 Dependency Updates

- fix: 🏗️ Fix building docs and changelog (#867) @Anselmoo
- build: :bookmark: v0.20.0 (#866) @Anselmoo
- build: :arrow_up: Updating to `pydantic v2.0.0` (#863) @Anselmoo
- build(deps-dev): Bump dash from 2.11.0 to 2.11.1 (#859) @dependabot
- build(deps): Bump pandas from 2.0.2 to 2.0.3 (#858) @dependabot
- build(deps): Bump numpy from 1.24.3 to 1.24.4 (#857) @dependabot
- build(deps-dev): Bump mypy from 1.4.0 to 1.4.1 (#852) @dependabot
- build(deps-dev): Bump pytest from 7.3.2 to 7.4.0 (#853) @dependabot
- build(deps-dev): Bump mkdocs-material from 9.1.16 to 9.1.17 (#851) @dependabot
- build(deps-dev): Bump dash from 2.10.2 to 2.11.0 (#854) @dependabot

#### 🔬 Testing & Coverage

- build: :arrow_up: Updating to `pydantic v2.0.0` (#863) @Anselmoo

#### 📝 Changelog

- fix: ✍️ Add missing CHANGELOG of `0.18.1` (#850) @Anselmoo
- Update CHANGELOG (#849) @Anselmoo

### 📦 Full Changelog

**Full Changelog**: https://github.com/Anselmoo/spectrafit/compare/v0.19.0...v0.20.0

### ⚙️ Who Contributes

@Anselmoo

## v0.19.0 🌈 - 2023-06-21

### 🧭 What's Changed

#### 🚀 New

- feat: :sparkles: added 2. and 3. order polynomial model (#847) @josephzsombor

#### 🧰 Maintenance

- feat: :sparkles: added 2. and 3. order polynomial model (#847) @josephzsombor
- [pre-commit.ci] pre-commit autoupdate (#843) @pre-commit-ci
- build: :bookmark: Minor dependency updates (#845) @Anselmoo

#### 🐍 Python

- feat: :sparkles: added 2. and 3. order polynomial model (#847) @josephzsombor

#### :octocat: Github Actions

- feat: :sparkles: added 2. and 3. order polynomial model (#847) @josephzsombor

#### 🔗 Dependency Updates

- feat: :sparkles: added 2. and 3. order polynomial model (#847) @josephzsombor
- build: :bookmark: Minor dependency updates (#845) @Anselmoo

#### 🔬 Testing & Coverage

- feat: :sparkles: added 2. and 3. order polynomial model (#847) @josephzsombor

#### 📝 Changelog

- Update CHANGELOG (#844) @Anselmoo

### 📦 Full Changelog

**Full Changelog**: https://github.com/Anselmoo/spectrafit/compare/v0.18.3...v0.19.0

### ⚙️ Who Contributes

@Anselmoo and @josephzsombor

## v0.18.3 🌈 - 2023-06-18

### 🧭 What's Changed

#### 💻 Codesspaces

- 0.18.3-release (#842) @Anselmoo
- perf: :arrow_up: Update `devcontainer.json` (#841) @Anselmoo

#### 🧰 Maintenance

- 0.18.3-release (#842) @Anselmoo
- build(deps): Bump art from 5.9 to 6.0 (#833) @dependabot
- [pre-commit.ci] pre-commit autoupdate (#828) @pre-commit-ci

#### :octocat: Github Actions

- ci: :zap: Create codeql.yml (#839) @Anselmoo
- build(deps): Bump docker/build-push-action from 4.1.0 to 4.1.1 (#830) @dependabot
- build(deps): Bump docker/metadata-action from 4.5.0 to 4.6.0 (#829) @dependabot
- build(deps): Bump docker/build-push-action from 4.0.0 to 4.1.0 (#824) @dependabot
- build(deps): Bump docker/metadata-action from 4.4.0 to 4.5.0 (#820) @dependabot

#### 🔗 Dependency Updates

- 0.18.3-release (#842) @Anselmoo
- build(deps-dev): Bump mkdocs-material from 9.1.15 to 9.1.16 (#835) @dependabot
- build(deps-dev): Bump pytest-mock from 3.10.0 to 3.11.1 (#834) @dependabot
- build(deps-dev): Bump pre-commit from 3.3.2 to 3.3.3 (#831) @dependabot
- build(deps): Bump art from 5.9 to 6.0 (#833) @dependabot
- build(deps-dev): Bump blacken-docs from 1.13.0 to 1.14.0 (#832) @dependabot
- build(deps-dev): Bump pytest from 7.3.1 to 7.3.2 (#826) @dependabot
- build(deps-dev): Bump mkdocs-table-reader-plugin from 2.0 to 2.0.1 (#825) @dependabot
- build(deps): Bump itables from 1.5.2 to 1.5.3 (#827) @dependabot
- build(deps): Bump jupyterlab from 4.0.1 to 4.0.2 (#823) @dependabot
- build(deps): Bump pydantic from 1.10.8 to 1.10.9 (#821) @dependabot
- build(deps): Bump plotly from 5.14.1 to 5.15.0 (#822) @dependabot

#### 📝 Changelog

- Update CHANGELOG (#819) @Anselmoo

#### 🐳 Docker

- 0.18.3-release (#842) @Anselmoo

### 📦 Full Changelog

**Full Changelog**: https://github.com/Anselmoo/spectrafit/compare/v0.18.2...v0.18.3

### ⚙️ Who Contributes

@Anselmoo

## v0.18.2 🌈 - 2023-06-05

### 🧭 What's Changed

- ci: ::arrow_up: Update sonar-scanner.properties (#816) @Anselmoo

#### 🧰 Maintenance

- fix: :memo: Re-Write misleading formulation (#815) @Anselmoo

#### 🗂 Documentation

- docs: :memo: Update README.md (#817) @Anselmoo
- fix: :memo: Re-Write misleading formulation (#815) @Anselmoo

#### 🔗 Dependency Updates

- docs: :memo: Update README.md (#817) @Anselmoo
- build(deps-dev): Bump jupytext from 1.14.5 to 1.14.6 (#818) @dependabot
- fix: :memo: Re-Write misleading formulation (#815) @Anselmoo

### 📦 Full Changelog

**Full Changelog**: https://github.com/Anselmoo/spectrafit/compare/v0.18.1...v0.18.2

### ⚙️ Who Contributes

@Anselmoo

## v0.18.1 🌈 - 2023-06-02

### 🧭 What's Changed

#### 🧰 Maintenance

- chore: :bookmark: Update to `0.18.1` (#814) @Anselmoo

#### 🔗 Dependency Updates

- chore: :bookmark: Update to `0.18.1` (#814) @Anselmoo
- build(deps-dev): Bump pytest-console-scripts from 1.4.0 to 1.4.1 (#813) @dependabot
- build(deps-dev): Bump dash from 2.9.3 to 2.10.2 (#812) @dependabot
- build(deps): Bump flask from 2.2.3 to 2.2.5 (#809) @dependabot

#### 📝 Changelog

- chore: :bookmark: Update to `0.18.1` (#814) @Anselmoo
- Update CHANGELOG (#810) @Anselmoo

### 📦 Full Changelog

**Full Changelog**: https://github.com/Anselmoo/spectrafit/compare/v0.18.0...v0.18.1

### ⚙️ Who Contributes

@Anselmoo

## v0.18.0 🌈 - 2023-05-30

### 🧭 What's Changed

#### 🚀 New

- feat: :rocket: Extend the export functionalty (#806) @Anselmoo

#### 🧰 Maintenance

- feat: :rocket: Extend the export functionalty (#806) @Anselmoo
- build(deps-dev): Bump mkdocstrings from 0.21.2 to 0.22.0 (#805) @dependabot
- build(deps-dev): Bump pytest-cov from 3.0.0 to 4.1.0 (#802) @dependabot
- ci: ➕ Update .pre-commit-config.yaml (#795) @Anselmoo
- build(deps): Bump jupyterlab from 3.6.3 to 4.0.0 (#792) @dependabot
- per: ♻️ Apply refactors (#791) @Anselmoo
- docs: 🔧 Add more functionality to docs (#785) @Anselmoo
- [pre-commit.ci] pre-commit autoupdate (#781) @pre-commit-ci

#### 🐍 Python

- per: ♻️ Apply refactors (#791) @Anselmoo

#### 🗂 Documentation

- feat: :rocket: Extend the export functionalty (#806) @Anselmoo
- docs: :rewind: Apply back `Overall Correlation Analysis` (#786) @Anselmoo
- docs: 🔧 Add more functionality to docs (#785) @Anselmoo

#### 🔗 Dependency Updates

- feat: :rocket: Extend the export functionalty (#806) @Anselmoo
- build(deps-dev): Bump mkdocs-material from 9.1.14 to 9.1.15 (#807) @dependabot
- build(deps): Bump pandas from 2.0.1 to 2.0.2 (#808) @dependabot
- build(deps-dev): Bump mkdocstrings from 0.21.2 to 0.22.0 (#805) @dependabot
- build(deps-dev): Bump types-pyyaml from 6.0.12.9 to 6.0.12.10 (#799) @dependabot
- build(deps-dev): Bump pytest-cov from 3.0.0 to 4.1.0 (#802) @dependabot
- build(deps): Bump pydantic from 1.10.7 to 1.10.8 (#801) @dependabot
- build(deps): Bump requests from 2.30.0 to 2.31.0 (#800) @dependabot
- build(deps-dev): Bump pytest-console-scripts from 1.3.1 to 1.4.0 (#798) @dependabot
- build(deps-dev): Bump pytest-xdist from 3.3.0 to 3.3.1 (#796) @dependabot
- build(deps-dev): Bump mkdocs-material from 9.1.13 to 9.1.14 (#797) @dependabot
- build(deps-dev): Bump pre-commit from 3.3.1 to 3.3.2 (#794) @dependabot
- build(deps-dev): Bump mkdocs-material from 9.1.12 to 9.1.13 (#793) @dependabot
- build(deps): Bump jupyterlab from 3.6.3 to 4.0.0 (#792) @dependabot
- per: ♻️ Apply refactors (#791) @Anselmoo
- build(deps-dev): Bump pytest-xdist from 3.2.1 to 3.3.0 (#787) @dependabot
- build(deps-dev): Bump mkdocs-material from 9.1.11 to 9.1.12 (#788) @dependabot
- docs: 🔧 Add more functionality to docs (#785) @Anselmoo
- build(deps-dev): ⬆️ Bump mkdocs-material from 9.1.9 to 9.1.11 (#782) @dependabot

#### 🔬 Testing & Coverage

- feat: :rocket: Extend the export functionalty (#806) @Anselmoo

#### 🔒 Security

- feat: :rocket: Extend the export functionalty (#806) @Anselmoo

#### 📝 Changelog

- Update CHANGELOG (#780) @Anselmoo

### 📦 Full Changelog

**Full Changelog**: https://github.com/Anselmoo/spectrafit/compare/v0.17.2...v0.18.0

### ⚙️ Who Contributes

@Anselmoo

## v0.17.2 🌈 - 2023-05-07

### 🧭 What's Changed

#### 🧰 Maintenance

- fix: :bug: Allow return of `dtale` dataframe (#779) @Anselmoo

#### 🔗 Dependency Updates

- fix: :bug: Allow return of `dtale` dataframe (#779) @Anselmoo

#### 📝 Changelog

- [doc]: 📝 Update CHANGELOG (#777) @Anselmoo

### 📦 Full Changelog

**Full Changelog**: https://github.com/Anselmoo/spectrafit/compare/v0.17.1...v0.17.2

### ⚙️ Who Contributes

@Anselmoo

## v0.17.1 🌈 - 2023-05-07

### 🧭 What's Changed

#### 🧰 Maintenance

- feat: :wrench: Increase the image resolution (#776) @Anselmoo
- fix: :bug: Allow using solver settings in notebook module (#774) @Anselmoo
- ci: :construction_worker: Update the `release drafter` and `labeler` (#772) @Anselmoo
- [pre-commit.ci] pre-commit autoupdate (#761) @pre-commit-ci

#### 🐍 Python

- feat: :wrench: Increase the image resolution (#776) @Anselmoo
- fix: :bug: Allow using solver settings in notebook module (#774) @Anselmoo
- ci: :construction_worker: Update the `release drafter` and `labeler` (#772) @Anselmoo
- fix: :pencil2: Change from`projectNames` to `projectName` (#770) @Anselmoo

#### :octocat: Github Actions

- build(deps): Bump pypa/gh-action-pypi-publish from 1.8.5 to 1.8.6 (#764) @dependabot

#### 🔗 Dependency Updates

- ci: :construction_worker: Update the `release drafter` and `labeler` (#772) @Anselmoo
- build(deps-dev): Bump pre-commit from 3.3.0 to 3.3.1 (#765) @dependabot
- build(deps-dev): Bump mkdocs-material from 9.1.8 to 9.1.9 (#766) @dependabot
- build(deps): Bump lmfit from 1.2.0 to 1.2.1 (#767) @dependabot
- build(deps-dev): Bump pre-commit from 3.2.2 to 3.3.0 (#763) @dependabot
- build(deps): Bump flask from 2.3.1 to 2.3.2 (#762) @dependabot

#### 🔬 Testing & Coverage

- fix: :bug: Allow using solver settings in notebook module (#774) @Anselmoo
- ci: :construction_worker: Update the `release drafter` and `labeler` (#772) @Anselmoo

#### 📝 Changelog

- Update CHANGELOG (#760) @Anselmoo

### 📦 Full Changelog

**Full Changelog**: https://github.com/Anselmoo/spectrafit/compare/v0.17.0...v0.17.1

### ⚙️ Who Contributes

@Anselmoo

## v0.17.0 🌈 - 2023-05-01

### 🧭 What's Changed

#### 🚀 New

- feat: ⚡ Improve meta-data handling in report (#759) @Anselmoo
- chore: :zap: Update shell interface (#757) @Anselmoo

#### 🧰 Maintenance

- feat: ⚡ Improve meta-data handling in report (#759) @Anselmoo
- chore: :zap: Update shell interface (#757) @Anselmoo
- [pre-commit.ci] pre-commit autoupdate (#752) @pre-commit-ci
- [pre-commit.ci] pre-commit autoupdate (#746) @pre-commit-ci
- build(deps-dev): Bump mkdocstrings from 0.20.0 to 0.21.1 (#739) @dependabot
- build(deps): Bump pandas from 1.5.3 to 2.0.0 (#735) @dependabot
- [pre-commit.ci] pre-commit autoupdate (#733) @pre-commit-ci
- docs: :memo: Improve RIXS map example (#731) @Anselmoo
- build(deps-dev): ⬆️ Bump black from 23.1.0 to 23.3.0 (#725) @dependabot
- [pre-commit.ci] pre-commit autoupdate (#720) @pre-commit-ci
- chore: :arrow_up: Vendor Packages (#717) @Anselmoo

#### :octocat: Github Actions

- feat: ⚡ Improve meta-data handling in report (#759) @Anselmoo
- build(deps): Bump docker/metadata-action from 4.3.0 to 4.4.0 (#749) @dependabot
- build(deps): Bump pypa/gh-action-pypi-publish from 1.8.4 to 1.8.5 (#734) @dependabot
- build(deps): Bump pypa/gh-action-pypi-publish from 1.8.3 to 1.8.4 (#732) @dependabot

#### 🗂 Documentation

- chore: :zap: Update shell interface (#757) @Anselmoo
- docs: :memo: Improve RIXS map example (#731) @Anselmoo

#### 🔗 Dependency Updates

- chore: :zap: Update shell interface (#757) @Anselmoo
- build(deps): Bump pandas from 2.0.0 to 2.0.1 (#755) @dependabot
- build(deps-dev): Bump pylint from 2.17.1 to 2.17.3 (#754) @dependabot
- build(deps-dev): Bump mkdocs-material from 9.1.6 to 9.1.8 (#753) @dependabot
- build(deps): Bump numpy from 1.24.2 to 1.24.3 (#750) @dependabot
- build(deps-dev): Bump pytest from 7.3.0 to 7.3.1 (#748) @dependabot
- build(deps-dev): Bump dash from 2.9.2 to 2.9.3 (#747) @dependabot
- build(deps-dev): Bump pytest from 7.2.2 to 7.3.0 (#743) @dependabot
- build(deps-dev): Bump mkdocs-material from 9.1.5 to 9.1.6 (#744) @dependabot
- build(deps): Bump lmfit from 1.1.0 to 1.2.0 (#745) @dependabot
- build(deps): Bump plotly from 5.14.0 to 5.14.1 (#740) @dependabot
- build(deps-dev): Bump mypy from 1.1.1 to 1.2.0 (#741) @dependabot
- build(deps-dev): Bump mkdocstrings from 0.21.1 to 0.21.2 (#742) @dependabot
- build(deps-dev): Bump mkdocstrings from 0.20.0 to 0.21.1 (#739) @dependabot
- build(deps): Bump pandas from 1.5.3 to 2.0.0 (#735) @dependabot
- docs: :memo: Improve RIXS map example (#731) @Anselmoo
- build(deps-dev): ⬆️ Bump black from 23.1.0 to 23.3.0 (#725) @dependabot
- build(deps): Bump ipywidgets from 8.0.5 to 8.0.6 (#727) @dependabot
- build(deps-dev): Bump dash from 2.9.1 to 2.9.2 (#729) @dependabot
- build(deps-dev): Bump types-tabulate from 0.9.0.1 to 0.9.0.2 (#724) @dependabot
- build(deps-dev): Bump types-toml from 0.10.8.5 to 0.10.8.6 (#726) @dependabot
- build(deps-dev): Bump types-pyyaml from 6.0.12.8 to 6.0.12.9 (#723) @dependabot
- build(deps-dev): Bump types-mock from 5.0.0.5 to 5.0.0.6 (#722) @dependabot
- build(deps): Bump itables from 1.5.1 to 1.5.2 (#721) @dependabot
- build(deps-dev): Bump pre-commit from 3.2.0 to 3.2.1 (#719) @dependabot
- build(deps-dev): Bump mkdocs-material from 9.1.3 to 9.1.4 (#718) @dependabot

#### 📝 Changelog

- Update CHANGELOG (#716) @Anselmoo

#### 📦 Vendor

- chore: :arrow_up: Vendor Packages (#717) @Anselmoo

### 📦 Full Changelog

**Full Changelog**: https://github.com/Anselmoo/spectrafit/compare/v0.16.7...v0.17.0

### ⚙️ Who Contributes

@Anselmoo

## v0.16.7 🌈 - 2023-03-23

### 🧭 What's Changed

- Update CHANGELOG (#708) @Anselmoo

#### 🧰 Maintenance

- feat: :zap: Add support for `3.11` (#715) @Anselmoo
- fix: 📃 Update labeler.yml (#709) @Anselmoo

#### :octocat: Github Actions

- feat: :zap: Add support for `3.11` (#715) @Anselmoo
- build(deps): Bump pypa/gh-action-pypi-publish from 1.8.1 to 1.8.3 (#710) @dependabot

#### 🔗 Dependency Updates

- feat: :zap: Add support for `3.11` (#715) @Anselmoo
- build(deps): Bump pydantic from 1.10.6 to 1.10.7 (#711) @dependabot

### 📦 Full Changelog

**Full Changelog**: https://github.com/Anselmoo/spectrafit/compare/v0.16.6...v0.16.7

### ⚙️ Who Contributes

@Anselmoo

## v0.16.6 🌈 - 2023-03-22

### 🧭 What's Changed

#### 🧰 Maintenance

- fix: :bug: Support of `bool` and `{}` for confidence (#705) @Anselmoo
- fix: :construction_worker: Change from `release_name` to `release_tag` (#701) @Anselmoo
- fix: :green_heart: Fix changelogger (#699) @Anselmoo
- build: :bookmark: Start with beta release (#697) @Anselmoo
- feat: :construction_worker: Add latest `mkdocs-jupyter` (#666) @Anselmoo
- docs: :green_heart: Update labeled criteria for `CHANGELOG` (#695) @Anselmoo
- fix: :memo: Update docs by `mike` (#680) @Anselmoo
- fix: :green_heart: Update `deps` and `CD` (#679) @Anselmoo
- ci: 🚚 Update update-changelog.yaml (#676) @Anselmoo
- [pre-commit.ci] :zap: pre-commit autoupdate (#670) @pre-commit-ci
- docs: :zap: Extend versionized docs via `mike` (#674) @Anselmoo

#### :octocat: Github Actions

- build(deps): Bump ipywidgets from 8.0.4 to 8.0.5 (#707) @dependabot
- fix: :construction_worker: Change from `release_name` to `release_tag` (#701) @Anselmoo
- fix: :green_heart: Fix changelogger (#699) @Anselmoo
- feat: :construction_worker: Add latest `mkdocs-jupyter` (#666) @Anselmoo
- build(deps): Bump actions/checkout from 2 to 3 (#691) @dependabot
- ci: 📖 Update update-changelog.yaml (#689) @Anselmoo
- build(deps): Bump pypa/gh-action-pypi-publish from 1.7.1 to 1.8.1 (#690) @dependabot
- fix: :bug: Update settings for creating branch (#688) @Anselmoo
- fix: :green_heart: Build of `auto-changelog` (#686) @Anselmoo
- docs: :green_heart: Docs building (#684) @Anselmoo
- ci: 🔧 release-cd.yml (#681) @Anselmoo
- fix: :memo: Update docs by `mike` (#680) @Anselmoo
- fix: :green_heart: Update `deps` and `CD` (#679) @Anselmoo
- ci: 🚚 Update update-changelog.yaml (#676) @Anselmoo
- fix: :memo: Avoid double creating docs in `main` (#675) @Anselmoo
- docs: :zap: Extend versionized docs via `mike` (#674) @Anselmoo
- ci: ⏮️ removed `--force` (#672) @Anselmoo
- ci: 🔒 update-changelog.yaml (#671) @Anselmoo
- fix: :memo: Update deploy name (#667) @Anselmoo
- build(deps): Bump pypa/gh-action-pypi-publish from 1.6.4 to 1.7.1 (#668) @dependabot

#### 🗂 Documentation

- feat: :construction_worker: Add latest `mkdocs-jupyter` (#666) @Anselmoo
- docs: 📔 Update mkdocs.yml (#669) @Anselmoo

#### 🔗 Dependency Updates

- fix: :bug: Support of `bool` and `{}` for confidence (#705) @Anselmoo
- build(deps): Bump ipywidgets from 8.0.4 to 8.0.5 (#707) @dependabot
- fix: :green_heart: Fix changelogger (#699) @Anselmoo
- build: :bookmark: Start with beta release (#697) @Anselmoo
- feat: :construction_worker: Add latest `mkdocs-jupyter` (#666) @Anselmoo
- docs: :green_heart: Update labeled criteria for `CHANGELOG` (#695) @Anselmoo
- fix: :green_heart: Update `deps` and `CD` (#679) @Anselmoo
- ci: 🚚 Update update-changelog.yaml (#676) @Anselmoo
- [pre-commit.ci] :zap: pre-commit autoupdate (#670) @pre-commit-ci
- docs: :zap: Extend versionized docs via `mike` (#674) @Anselmoo

#### 🔒 Security

- docs: :green_heart: Update labeled criteria for `CHANGELOG` (#695) @Anselmoo
- fix: :green_heart: Update `deps` and `CD` (#679) @Anselmoo
- ci: 🚚 Update update-changelog.yaml (#676) @Anselmoo
- [pre-commit.ci] :zap: pre-commit autoupdate (#670) @pre-commit-ci
- docs: :zap: Extend versionized docs via `mike` (#674) @Anselmoo

### 📦 Full Changelog

**Full Changelog**: https://github.com/Anselmoo/spectrafit/compare/v0.16.5...v0.16.6

### ⚙️ Who Contributes

@Anselmoo<|MERGE_RESOLUTION|>--- conflicted
+++ resolved
@@ -2,7 +2,6 @@
 
 All notable changes to this project will be documented in this file.
 
-<<<<<<< HEAD
 ## v0.22.4 🌈 - 2023-08-05
 
 ### :compass: What's Changed
@@ -49,7 +48,7 @@
 ### :package: Full Changelog
 
 **Full Changelog**: https://github.com/Anselmoo/spectrafit/compare/v0.22.3...v0.22.4
-=======
+
 ## v0.22.3 🌈 - 2023-08-01
 
 ### :compass: What's Changed
@@ -78,7 +77,6 @@
 ### :package: Full Changelog
 
 **Full Changelog**: https://github.com/Anselmoo/spectrafit/compare/v0.22.2...v0.22.3
->>>>>>> a1ff0242
 
 ### :gear: Who Contributes
 
