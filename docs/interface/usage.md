--- conflicted
+++ resolved
@@ -148,16 +148,17 @@
 }
 ```
 
-If the settings are pre-defined in the input file, the corresponding command line arguments will be automatically replaced with them. If they are not defined, the command line arguments or their default values will be used. This allows for faster execution of **SpectraFit** and also ensures consistency in the fitting procedure in case of larger studies. For the detailed mechanism of overwriting the settings, please see the API documentation of [Command Line Module](../api/spectrafit_api.md#spectrafit.spectrafit.extracted_from_command_line_runner).
-
-<<<<<<< HEAD
+If the settings are pre-defined in the input file, the corresponding command line arguments will be automatically replaced with them.
+If they are not defined, the command line arguments or their default values will be used. This allows for faster execution
+of **SpectraFit** and also ensures consistency in the fitting procedure in case of larger studies. For the detailed
+mechanism of overwriting the settings, please see the API documentation 
+of [Command Line Module](../api/spectrafit_api.md#spectrafit.spectrafit.extracted_from_command_line_runner).
+
+!!! warning "Datatype of columns for pandas.read_csv"
+
     According to the documentation of [`pandas.read_csv`][17], the datatype of
     can be both: `int` or `str`. The `in` is the default. In case of using
     the header the `str` is the mandatory.
-=======
-!!! warning "Datatype of columns for pandas.read_csv"
-According to the documentation of [pandas.read_csv](https://pandas.pydata.org/pandas-docs/stable/reference/api/pandas.read_csv.html), the datatype can be both: `int` or `str`. The `int` is the default. In case of using the header, the `str` is mandatory.
->>>>>>> c8c0bc36
 
 ### Define Project Details
 
@@ -201,19 +202,19 @@
 ```
 
 !!! warning "About confidence interval calculations"
-The calculations of the confidence intervals depends on the number of features and `maxiter`. Consequently, the confidence interval calculations should be only used for the final fit to keep the calculation time low.
-
-<<<<<<< HEAD
+
     The calculations of the confidence intervals depends on the number of
     features and `maxiter`. Consequently, the confidence interval calculations
     should be only used for the final fit to put the calculation time low.
 
 ### Using mathematical expressions
-=======
-### Using Mathematical Expressions
->>>>>>> c8c0bc36
-
-The input file can be further extended by `expressions`, which are evaluated during the fitting process. The `expressions` have to be defined as attributes of the `fitting` object in the input file. It can only contain mathematical constraints or dependencies between different `peaks`; please compare the docs of [lmfit.eval](https://lmfit.github.io/lmfit-py/constraints.html) and [Expression Documentation](../doc/expression.md). The attributes are defined by the keyword `expr` followed by the string, which can contain any mathematical expression supported by Python.
+
+The input file can be further extended by `expressions`, which are evaluated during the fitting process. 
+The `expressions` have to be defined as attributes of the `fitting` object in the input file. 
+It can only contain mathematical constraints or dependencies between different `peaks`;
+please compare the docs of [lmfit.eval](https://lmfit.github.io/lmfit-py/constraints.html) 
+and [Expression Documentation](../doc/expression.md). The attributes are defined by the keyword 
+`expr` followed by the string, which can contain any mathematical expression supported by Python.
 
 !!! tip "About the importance of expressions"
 
@@ -336,17 +337,12 @@
 For more info please see the [Global Fitting Example](../examples/example6.md).
 
 !!! danger "Correct Data Format for Global Fits"
-For the correct fitting, the data file has to contain only spectra data; meaning `energy` and `intensity` columns. **No other columns are allowed!!**
-
-<<<<<<< HEAD
+
     For the correct fitting the data file has to contain only spectra data;
     meaning `energy` and `intensity` columns. **No other columns are
     allowed!!**
 
-### Activating Automatic Peak detection for Fitting
-=======
 ### Activating Automatic Peak Detection for Fitting
->>>>>>> c8c0bc36
 
 The input file can be further extended by `autopeak`, which is used to automatically find the peaks in the data. The `autopeak` has to be defined as an attribute of the `setting` object in the input file or directly via command line:
 
