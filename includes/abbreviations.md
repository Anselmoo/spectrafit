<!-- trunk-ignore-all(prettier) -->
<!-- trunk-ignore(markdownlint/MD041) -->
*[API]: Application Programming Interface
*[ASCII]: American Standard Code for Information Interchange; a common plain text format
*[Amplitude]: The height or maximum value of a peak function
*[Athena]: Interactive graphical utility for XAS analysis based on IFEFFIT or LARCH
*[Automatic Peak Detection]: Automatically finding peaks in the data using algorithms like find*peaks
*[Background Subtraction]: Removing the underlying signal or baseline from the raw data
*[Baseline]: The underlying signal or background upon which spectral features are superimposed
*[Baseline Correction]: The process of estimating and removing the baseline signal
*[Bayesian Inference]: Statistical method used for updating probabilities based on evidence, applicable in parameter estimation
*[Bounds]: The lower and upper limits constraining a Parameter during optimization
*[Calibration]: Process of correlating the readings of an instrument with a standard to ensure accuracy, e.g., energy calibration
*[Center]: The position of the maximum of a peak function along the independent variable axis (e.g., energy, wavenumber)
*[CI/CD]: Continuous Integration/Continuous Deployment
*[CLI]: Command Line Interface
*[CSV]: Comma-Separated Values file format
*[Chi-squared (χ²)]: A statistical measure of the Goodness-of-fit between observed data and a Model
*[Confidence Intervals]: A range of values providing an estimate of the uncertainty of a fitted Parameter
*[Configuration File]: A file containing settings and parameters for software, often in formats like JSON, YAML, or TOML
*[Convergence]: The state reached when an iterative optimization algorithm finds a stable solution where further iterations do not significantly improve the fit
*[Conventional Commits]: A specification for adding human and machine readable meaning to commit messages
*[Convolution]: A mathematical operation combining two functions to produce a third function, expressing how the shape of one is modified by the other; relevant for Voigt profiles
*[Correlation]: A statistical measure indicating the extent to which two fitted Parameters move in relation to each other
*[Covariance Matrix]: A matrix whose elements represent the covariances between pairs of fitted Parameters, used to estimate uncertainties
*[Curve Fitting]: The process of constructing a curve, or mathematical function, that has the best fit to a series of data points
*[Data Acquisition]: The process of collecting data from an experiment or instrument
*[Data Model API]: Application programming interface that allows interaction with the data model defined using Pydantic
*[Deconvolution]: Process of resolving overlapping peaks or removing instrumental broadening effects
*[Degrees of Freedom (DoF)]: The number of independent pieces of information available to estimate another quantity; typically number of data points minus number of varied parameters
*[Derivative]: The rate of change of a function; used in spectroscopy for peak finding or enhancing features
*[Detector]: Device used to measure the intensity of radiation in spectroscopic experiments
*[Dictionaries]: Collection of key-value pairs in Python
*[Diffraction]: The bending of waves as they pass around an obstacle or through an aperture, relevant in X-ray techniques
*[Docker]: Platform for developing, shipping, and running applications in containers
*[Emission]: Process by which a substance releases energy in the form of electromagnetic radiation
*[Energy]: Physical quantity often used as the independent variable (x-axis) in spectroscopic measurements (e.g., eV, keV)
*[Environment (Virtual)]: Isolated Python environment managing dependencies for a specific project (e.g., using venv, Conda, Poetry)
*[Excel]: Spreadsheet software developed by Microsoft
*[Expressions]: Mathematical constraints or dependencies between different fitting Parameters, evaluated by lmfit
*[Fluorescence]: Emission of light by a substance that has absorbed light or other electromagnetic radiation
*[Fourier Transform]: Mathematical transform used to decompose a function into its constituent frequencies, used in FT-IR spectroscopy
*[Frequency]: Number of occurrences of a repeating event per unit of time, related to energy and wavelength
*[FWHM]: Full Width at Half Maximum; a measure of the width of a peak function (e.g., fwhmg, fwhml)
*[Gaussian]: A common bell-shaped peak function used in curve fitting
*[Git]: Distributed version control system
*[GitHub]: Platform for hosting Git repositories and collaboration
*[GUI]: Graphical User Interface
*[Global Fitting]: Simultaneously fitting multiple datasets with shared Parameters
*[Goodness-of-fit]: Statistical measures (e.g., Chi-squared, R-squared) indicating how well a Model fits the observed data
*[IDE]: Integrated Development Environment
*[Initial Values]: The starting values assigned to Parameters before the optimization process begins
*[Intensity]: The dependent variable (y-axis) in spectroscopy, representing the strength of the signal
*[Integration]: Calculating the area under a curve, often used to quantify peak intensity
*[IR]: Infrared Spectroscopy
*[Iteration]: A single step or cycle within an optimization algorithm
*[JSON]: JavaScript Object Notation
*[Jupyter Notebook]: Web-based interactive computing environment for creating and sharing documents that contain live code, equations, visualizations, and narrative text
*[JupyterLab]: Next-generation web-based user interface for Project Jupyter
*[L-edge]: Features in X-ray Absorption Spectroscopy (XAS) arising from electron transitions from the L atomic shell (n=2)
*[Least-Squares]: An optimization method that minimizes the sum of the squares of the Residuals between observed data and a Model
*[Levenberg-Marquardt]: An iterative algorithm used for solving non-linear Least-Squares problems, the default Optimizer in lmfit
*[Lorentzian]: A common peak function, also known as the Cauchy distribution, used in curve fitting
*[Matplotlib]: Plotting library for the Python programming language
*[Maximum Likelihood Estimation (MLE)]: Method for estimating the parameters of a statistical model given observations
*[Metadata]: Data that provides information about other data (e.g., experimental conditions, sample details)
*[Minimizer]: The lmfit class used for defining and performing the optimization (fitting) problem
*[MkDocs Material]: A theme for the MkDocs static site generator, used for SpectraFit's documentation
*[Model]: A mathematical function used to describe the data, often composed of one or more peak functions and a baseline, implemented using lmfit Models
*[Model Component]: A distinct part of a composite Model, such as an individual peak or a baseline function
*[Monte Carlo Methods]: Computational algorithms relying on repeated random sampling to obtain numerical results, sometimes used in error estimation
*[Nelder-Mead]: A simplex-based optimization algorithm available in lmfit
*[NetworkX]: Python library for the creation, manipulation, and study of complex networks
*[NMR]: Nuclear Magnetic Resonance Spectroscopy, a technique used to observe local magnetic fields around atomic nuclei
*[Noise]: Random fluctuations in data that obscure the underlying signal
*[Non-linear Fitting]: Curve fitting where the model depends non-linearly on its parameters
*[Normalization]: Scaling data to a common range or standard, often between 0 and 1 or based on a specific feature
*[NumPy]: Fundamental package for scientific computing with Python
*[Objective Function]: The function that an optimization algorithm seeks to minimize or maximize (e.g., sum of squared residuals in Least-Squares)
*[Optimizer]: The algorithm (e.g., Levenberg-Marquardt, Nelder-Mead) used by the Minimizer to find the best-fit Parameters
*[Overfitting]: Fitting a model too closely to the noise or random fluctuations in the data, rather than the underlying trend
*[Pandas DataFrames]: Two-dimensional, size-mutable, and potentially heterogeneous tabular data structures in the Pandas Python library
*[Parameter Space]: The multi-dimensional space defined by the possible values of the model parameters
*[Parameters]: The adjustable variables within a Model (e.g., amplitude, center, width) that are optimized during fitting
*[Peak Shape]: The functional form used to describe a peak (e.g., Gaussian, Lorentzian, Voigt)
*[Peak Width]: A measure of the extent of a peak along the independent variable axis, often characterized by FWHM or sigma
*[Photon]: A quantum of electromagnetic radiation
*[Pip]: The standard package installer for Python
*[Pickle File]: Python's built-in serialization format
*[Plotly]: A graphing library for creating interactive charts and dashboards
*[Poetry]: Tool for Python dependency management and packaging
*[PPTX]: PowerPoint file format
*[Preprocessing]: Steps taken to prepare raw data for analysis (e.g., normalization, baseline correction, smoothing)
*[Pseudo-Voigt]: A peak function approximating the Voigt profile, calculated as a linear combination or sum of Gaussian and Lorentzian shapes
*[Pydantic]: Data validation and settings management library for Python
*[Python]: High-level, interpreted, general-purpose programming language
*[pytest]: A testing framework for Python code
*[Quantification]: Determining the amount or concentration of a substance based on spectral features
*[R-squared (R²)]: Coefficient of determination; a statistical measure of how well the regression predictions approximate the real data points (1 indicates perfect fit)
*[Raman Spectroscopy]: Spectroscopic technique used to observe vibrational, rotational, and other low-frequency modes in a system
<<<<<<< HEAD
*[Reduced Chi-squared (χ²•ν)]: Chi-squared divided by the Degrees of Freedom, providing a measure of Goodness-of-fit normalized by the number of free parameters
=======
*[Reduced Chi-squared (χ²・ν)]: Chi-squared divided by the Degrees of Freedom, providing a measure of Goodness-of-fit normalized by the number of free parameters
>>>>>>> 0bf85ad9
*[Regression]: Statistical process for estimating the relationships between variables
*[Repository]: A central location where code and its history are stored, typically using a VCS like Git
*[Resolution (Spectral)]: The ability of a spectrometer to distinguish between closely spaced spectral features
*[Residuals]: The differences between the observed data values and the values predicted by the fitted Model
*[RIXS]: Resonant Inelastic X-ray Scattering
*[Robust Fitting]: Fitting methods less sensitive to outliers in the data compared to standard Least-Squares
*[Savitzky-Golay Filter]: A digital filter used for smoothing data and computing derivatives
*[Scattering]: Process where waves or particles are deflected from a straight path due to interaction with other matter
*[SciPy]: Open-source Python library used for scientific and technical computing
*[SDK]: Software Development Kit
*[Sensitivity Analysis]: Study of how the uncertainty in the output of a model can be attributed to different sources of uncertainty in its inputs or parameters
*[Signal Processing]: Manipulation and analysis of signals, such as spectroscopic data
*[Sigma (σ)]: The standard deviation parameter, often related to the width (FWHM) of peak functions like the Gaussian
*[Simulation]: Imitation of the operation of a real-world process or system, e.g., simulating spectra based on a model
*[Smoothing]: Applying algorithms to reduce noise in data, often using moving averages or Savitzky-Golay filters
*[SpectraFit]: Software for analyzing and fitting spectroscopic data
*[Spectroscopy]: Study of the interaction between matter and electromagnetic radiation as a function of wavelength or frequency
*[Spectrum]: Data representing intensity as a function of energy, wavelength, frequency, or wavenumber
*[Standard Deviation]: A measure of the amount of variation or dispersion of a set of values
*[Standard Error]: An estimate of the standard deviation of a fitted Parameter, indicating its uncertainty
*[TOML]: Tom's Obvious, Minimal Language
*[Tolerance]: A threshold used in optimization algorithms to determine when convergence has been reached
*[Trunk-Based Development]: A source-control branching model where developers collaborate on code in a single branch called 'trunk' (or main)
*[Uncertainty]: The range of possible values within which the true value of a measurement or parameter lies
*[Units]: Standard quantities used for measurement (e.g., eV, nm, cm⁻¹)
*[UV-Vis]: Ultraviolet-Visible Spectroscopy
*[Validation]: Process of checking if the model and its results are acceptable for the intended purpose
*[Vary]: A boolean flag for a Parameter indicating whether its value should be adjusted (True) or kept fixed (False) during optimization
*[VCS]: Version Control System
*[Version Control]: System for tracking changes to files over time, like Git
*[Visualization]: Creating graphical representations of data or models
*[Voigt]: A peak function resulting from the Convolution of a Gaussian and a Lorentzian profile
*[VS Code]: Visual Studio Code, a source-code editor
*[Wavelength]: Spatial period of a periodic wave, inversely related to frequency and energy
*[Wavenumber]: Spatial frequency, often used as the independent variable (x-axis) in IR and Raman spectroscopy (e.g., cm⁻¹)
*[Weighting]: Assigning different levels of importance to data points during fitting, often based on their uncertainty
*[Width]: General term for the extent of a peak, often quantified by FWHM or sigma
*[XAS]: X-ray Absorption Spectroscopy
*[XPS]: X-ray Photoelectron Spectroscopy
*[X-ray]: Form of electromagnetic radiation with high energy
*[YAML]: YAML Ain't Markup Language
*[Zero Filling]: Adding zeros to the end of a time-domain signal before Fourier Transform to increase spectral resolution (interpolation) \*[lmfit]: A Python library for Non-Linear Least-Squares Minimization and Curve Fitting<|MERGE_RESOLUTION|>--- conflicted
+++ resolved
@@ -98,11 +98,7 @@
 *[Quantification]: Determining the amount or concentration of a substance based on spectral features
 *[R-squared (R²)]: Coefficient of determination; a statistical measure of how well the regression predictions approximate the real data points (1 indicates perfect fit)
 *[Raman Spectroscopy]: Spectroscopic technique used to observe vibrational, rotational, and other low-frequency modes in a system
-<<<<<<< HEAD
-*[Reduced Chi-squared (χ²•ν)]: Chi-squared divided by the Degrees of Freedom, providing a measure of Goodness-of-fit normalized by the number of free parameters
-=======
 *[Reduced Chi-squared (χ²・ν)]: Chi-squared divided by the Degrees of Freedom, providing a measure of Goodness-of-fit normalized by the number of free parameters
->>>>>>> 0bf85ad9
 *[Regression]: Statistical process for estimating the relationships between variables
 *[Repository]: A central location where code and its history are stored, typically using a VCS like Git
 *[Resolution (Spectral)]: The ability of a spectrometer to distinguish between closely spaced spectral features
