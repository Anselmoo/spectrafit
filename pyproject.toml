[tool.poetry]
name = "SpectraFit"
version = "0.9.0"
description = "Fast fitting of 2D-Spectra with established routines"
readme = "README.md"
authors = ["Anselm Hahn <Anselm.Hahn@gmail.com>"]
maintainers = ["Anselm Hahn <Anselm.Hahn@gmail.com>"]
license = "BSD-3-Clause"
repository = "https://github.com/Anselmoo/spectrafit"
documentation = "https://anselmoo.github.io/spectrafit/"
homepage = "https://pypi.org/project/spectrafit/"
keywords = [
  "2D-Spectra",
  "fitting",
  "curve-fitting",
  "peak-fitting",
  "spectrum",
]
classifiers = [
  "Development Status :: 4 - Beta",
  "Intended Audience :: Science/Research",
  "License :: OSI Approved :: BSD License",
  "Environment :: Console",
  "Framework :: Matplotlib",
  "Operating System :: OS Independent",
  "Programming Language :: Python :: 3.7",
  "Programming Language :: Python :: 3.8",
  "Programming Language :: Python :: 3.9",
  "Programming Language :: Python :: Implementation :: CPython",
  "Topic :: Scientific/Engineering :: Physics",
  "Topic :: Scientific/Engineering :: Chemistry",
  "Topic :: Scientific/Engineering :: Information Analysis",
]
include = [
  { path = "spectrafit/test/", format = "sdist" },
  { path = "examples/", format = "sdist" },
]
exclude = ["docs/", "tools/"]

  [tool.poetry.dependencies]
  python = ">=3.7.1,<3.10"
  lmfit = "^1.0.2"
  numpy = "^1.21"
  pandas = "^1.3.0"
  matplotlib = "^3.4.2"
  seaborn = "^0.11.1"
  scipy = "^1.7.0"
  openpyxl = "^3.0.7"
  toml = "^0.10.2"
  PyYAML = "^6.0.0"
  numdifftools = "^0.9.40"
  tabulate = "^0.8.9"
  statsmodels = "^0.13.1"
  emcee = "^3.1.1"
  dill = "^0.3.4"
  corner = "^2.2.1"
  tqdm = "^4.62.3"
  pydantic = "^1.9.1"


<<<<<<< HEAD
  [tool.poetry.dev-dependencies]
  pylama = "^8.3.8"
  flake8 = "^4.0.1"
  pylint = "^2.13.9"
  mypy = "^0.961"
  black = { version = "^22.3", allow-prereleases = true }
  isort = "^5.10.1"
  pytest = "^7.1.2"
  pytest-clarity = "^1.0.1"
  pytest-cov = "^3.0.0"
  pytest-console-scripts = "^1.3"
  pre-commit = "^2.19.0"
  types-toml = "^0.10.7"
  types-PyYAML = "^6.0.8"
  types-tabulate = "^0.8.9"
  mkdocs-material = "^8.2.7"
  mkdocstrings = "^0.18.1"
  flake8-docstrings = "^1.6.0"
  mkdocs-minify-plugin = "^0.5.0"
  blacken-docs = "^1.12.1"
  mathjax = "^0.1.2"
  mkdocs-literate-nav = "^0.4.1"
  mkdocs-section-index = "^0.3.4"
  pytest-xdist = "^2.5.0"
  pytest-plt = "^1.1.0"
  datamodel-code-generator = "^0.13.0"
  pytest-benchmark = "^3.4.1"
  pip-licenses = { version = "^3.5.4", optional = true }
  pip-audit = { version = "^2.3.3", optional = true }
=======
    [tool.poetry.dev-dependencies]
    pylama = "^8.3.8"
    flake8 = "^4.0.1"
    pylint = "^2.13.9"
    mypy = "^0.961"
    black = { version = "^22.3", allow-prereleases = true }
    isort = "^5.10.1"
    pytest = "^7.1.2"
    pytest-clarity = "^1.0.1"
    pytest-cov = "^3.0.0"
    pytest-console-scripts = "^1.3"
    pre-commit = "^2.19.0"
    types-toml = "^0.10.7"
    types-PyYAML = "^6.0.8"
    types-tabulate = "^0.8.10"
    mkdocs-material = "^8.2.7"
    mkdocstrings = "^0.18.1"
    flake8-docstrings = "^1.6.0"
    mkdocs-minify-plugin = "^0.5.0"
    blacken-docs = "^1.12.1"
    mathjax = "^0.1.2"
    mkdocs-literate-nav = "^0.4.1"
    mkdocs-section-index = "^0.3.4"
    pytest-xdist = "^2.5.0"
    pytest-plt = "^1.1.0"
    datamodel-code-generator = "^0.13.0"
>>>>>>> 65f0db78


[build-system]
requires = ["poetry-core>=1.0.0"]
build-backend = "poetry.core.masonry.api"

[tool.poetry.scripts]
spectrafit = "spectrafit.spectrafit:command_line_runner"

[tool.poetry.extras]
dev = ["pip-license", "pip-audit"]

[tool.isort]
profile = "black"
force_single_line = true
atomic = true
include_trailing_comma = true
lines_after_imports = 2
lines_between_types = 1
use_parentheses = true
src_paths = ["poetry", "tests"]
skip_glob = ["*/setup.py"]
filter_files = true
known_first_party = "poetry"

[tool.black]
line-length = 88
include = '\.pyi?$'
exclude = '''
/(
    \.eggs
  | \.git
  | \.hg
  | \.mypy_cache
  | \.tox
  | \.venv
  | _build
  | buck-out
  | build
  | dist
  | test
  | tests/.*/setup.py
)/
'''

[tool.flake8]
max-doc-length = 100
max-line-length = 88
docstring-convention = "google"
ignore = ["E203", "W503", "W605"]

[tool.pytest]
script_launch_mode = "subprocess"
  [tool.pytest.ini_options]
  minversion = "7.0"
  addopts = "--cov=spectrafit/ --cov-report=xml -ra -q"
  testpaths = ["spectrafit"]

[tool.pydocstyle]
match = '.*\.py'

[tools.mypy]
plugins = "numpy.typing.mypy_plugin"<|MERGE_RESOLUTION|>--- conflicted
+++ resolved
@@ -58,7 +58,6 @@
   pydantic = "^1.9.1"
 
 
-<<<<<<< HEAD
   [tool.poetry.dev-dependencies]
   pylama = "^8.3.8"
   flake8 = "^4.0.1"
@@ -88,34 +87,7 @@
   pytest-benchmark = "^3.4.1"
   pip-licenses = { version = "^3.5.4", optional = true }
   pip-audit = { version = "^2.3.3", optional = true }
-=======
-    [tool.poetry.dev-dependencies]
-    pylama = "^8.3.8"
-    flake8 = "^4.0.1"
-    pylint = "^2.13.9"
-    mypy = "^0.961"
-    black = { version = "^22.3", allow-prereleases = true }
-    isort = "^5.10.1"
-    pytest = "^7.1.2"
-    pytest-clarity = "^1.0.1"
-    pytest-cov = "^3.0.0"
-    pytest-console-scripts = "^1.3"
-    pre-commit = "^2.19.0"
-    types-toml = "^0.10.7"
-    types-PyYAML = "^6.0.8"
-    types-tabulate = "^0.8.10"
-    mkdocs-material = "^8.2.7"
-    mkdocstrings = "^0.18.1"
-    flake8-docstrings = "^1.6.0"
-    mkdocs-minify-plugin = "^0.5.0"
-    blacken-docs = "^1.12.1"
-    mathjax = "^0.1.2"
-    mkdocs-literate-nav = "^0.4.1"
-    mkdocs-section-index = "^0.3.4"
-    pytest-xdist = "^2.5.0"
-    pytest-plt = "^1.1.0"
-    datamodel-code-generator = "^0.13.0"
->>>>>>> 65f0db78
+
 
 
 [build-system]
